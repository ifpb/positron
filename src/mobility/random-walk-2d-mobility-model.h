/* -*-  Mode: C++; c-file-style: "gnu"; indent-tabs-mode:nil; -*- */
/*
 * Copyright (c) 2006,2007 INRIA
 * All rights reserved.
 *
 * This program is free software; you can redistribute it and/or modify
 * it under the terms of the GNU General Public License version 2 as
 * published by the Free Software Foundation;
 *
 * This program is distributed in the hope that it will be useful,
 * but WITHOUT ANY WARRANTY; without even the implied warranty of
 * MERCHANTABILITY or FITNESS FOR A PARTICULAR PURPOSE.  See the
 * GNU General Public License for more details.
 *
 * You should have received a copy of the GNU General Public License
 * along with this program; if not, write to the Free Software
 * Foundation, Inc., 59 Temple Place, Suite 330, Boston, MA  02111-1307  USA
 *
 * Author: Mathieu Lacage <mathieu.lacage@sophia.inria.fr>
 */
#ifndef RANDOM_WALK_2D_MOBILITY_MODEL_H
#define RANDOM_WALK_2D_MOBILITY_MODEL_H

#include "ns3/object.h"
#include "ns3/nstime.h"
#include "ns3/event-id.h"
#include "ns3/rectangle.h"
#include "ns3/random-variable.h"
#include "mobility-model.h"
#include "static-speed-helper.h"

namespace ns3 {

<<<<<<< HEAD

/**
 * \brief parameters to control a random walk 2d model
 *
 * A single parameter object can be shared by multiple random
 * walk models.
 */
class RandomWalk2dMobilityModelParameters : public Object
{
 public:
  /**
   * Instantiate a set of RandomWalk parameters initialized
   * with construction values from \valueref{RandomWalk2dMode},
   * \valueref{RandomWalk2dDistance}, \valueref{RandomWalk2dTime},
   * \valueref{RandomWalk2dSpeed}, \valueref{RandomWalk2dDirection},
   * and, \valueref{RandomWalk2dBounds}.
   */
  RandomWalk2dMobilityModelParameters ();
  virtual ~RandomWalk2dMobilityModelParameters ();
  /**
   * \param speed the random variable used to pick a new
   *        speed when the direction is changed.
   *
   */
  void SetSpeed (const RandomVariable &speed);
  /**
   * \param direction the random variable used to pick a new
   *        direction.
   */
  void SetDirection (const RandomVariable &direction);
  /**
   * \param distance the distance before a direction change
   *
   * Unit is meters.
   * "time" mode is incompatible with "distance" mode.
   */
  void SetModeDistance (double distance);
  /**
   * \param time the delay before a direction change.
   *
   * "time" mode is incompatible with "distance" mode.
   */
  void SetModeTime (Time time);

  /**
   * \param bounds the bounds of the random walk
   */
  void SetBounds (const Rectangle &bounds);


  // needed public for internal default value code.
  enum Mode  {
    MODE_DISTANCE,
    MODE_TIME
  };
 private:
  friend class RandomWalk2dMobilityModel;
  static Ptr<RandomWalk2dMobilityModelParameters> GetCurrent (void);

  enum Mode m_mode;
  double m_modeDistance;
  Time m_modeTime;
  RandomVariable m_speed;
  RandomVariable m_direction;
  Rectangle m_bounds;
};
=======
>>>>>>> 0c586271

/**
 * \brief a 2D random walk position model
 *
 * Each instance moves with a speed and direction choosen at random
 * with the user-provided random variables until
 * either a fixed distance has been walked or until a fixed amount
 * of time.
 *
 * The parameters of the model can be specified either with the DefaultValue::Bind
 * function and the variables \valueref{RandomWalk2dSpeed}, \valueref{RandomWalk2dMode}, 
 * \valueref{RandomWalk2dDistance}, \valueref{RandomWalk2dTime}, and, \valueref{RandomWalk2dBounds} or
 * with an instance of the RandomWalk2dMobilityModelParameters class which
 * must be fed to the RandomWalk2dMobilityModel constructors.
 */
class RandomWalk2dMobilityModel : public MobilityModel 
{
 public:
  static TypeId GetTypeId (void);

  enum Mode  {
    MODE_DISTANCE,
    MODE_TIME
  };

  /**
   * Instantiate a set of RandomWalk parameters initialized
   * with construction values from \valueref{RandomWalk2dMode},
   * \valueref{RandomWalk2dDistance}, \valueref{RandomWalk2dTime},
   * \valueref{RandomWalk2dSpeed}, \valueref{RandomWalk2dDirection},
   * and, \valueref{RandomWalk2dBounds}.
   *
   * The default position is (0,0,0)
   */
  RandomWalk2dMobilityModel ();

 private:
  void Start (void);
  void Rebound (Time timeLeft);
  void DoWalk (Time timeLeft);
  virtual void DoDispose (void);
  virtual Vector DoGetPosition (void) const;
  virtual void DoSetPosition (const Vector &position);
  virtual Vector DoGetVelocity (void) const;

  StaticSpeedHelper m_helper;
  EventId m_event;
  enum Mode m_mode;
  double m_modeDistance;
  Time m_modeTime;
  RandomVariable m_speed;
  RandomVariable m_direction;
  Rectangle m_bounds;
};


} // namespace ns3

#endif /* RANDOM_WALK_2D_MOBILITY_MODEL_H */<|MERGE_RESOLUTION|>--- conflicted
+++ resolved
@@ -31,75 +31,6 @@
 
 namespace ns3 {
 
-<<<<<<< HEAD
-
-/**
- * \brief parameters to control a random walk 2d model
- *
- * A single parameter object can be shared by multiple random
- * walk models.
- */
-class RandomWalk2dMobilityModelParameters : public Object
-{
- public:
-  /**
-   * Instantiate a set of RandomWalk parameters initialized
-   * with construction values from \valueref{RandomWalk2dMode},
-   * \valueref{RandomWalk2dDistance}, \valueref{RandomWalk2dTime},
-   * \valueref{RandomWalk2dSpeed}, \valueref{RandomWalk2dDirection},
-   * and, \valueref{RandomWalk2dBounds}.
-   */
-  RandomWalk2dMobilityModelParameters ();
-  virtual ~RandomWalk2dMobilityModelParameters ();
-  /**
-   * \param speed the random variable used to pick a new
-   *        speed when the direction is changed.
-   *
-   */
-  void SetSpeed (const RandomVariable &speed);
-  /**
-   * \param direction the random variable used to pick a new
-   *        direction.
-   */
-  void SetDirection (const RandomVariable &direction);
-  /**
-   * \param distance the distance before a direction change
-   *
-   * Unit is meters.
-   * "time" mode is incompatible with "distance" mode.
-   */
-  void SetModeDistance (double distance);
-  /**
-   * \param time the delay before a direction change.
-   *
-   * "time" mode is incompatible with "distance" mode.
-   */
-  void SetModeTime (Time time);
-
-  /**
-   * \param bounds the bounds of the random walk
-   */
-  void SetBounds (const Rectangle &bounds);
-
-
-  // needed public for internal default value code.
-  enum Mode  {
-    MODE_DISTANCE,
-    MODE_TIME
-  };
- private:
-  friend class RandomWalk2dMobilityModel;
-  static Ptr<RandomWalk2dMobilityModelParameters> GetCurrent (void);
-
-  enum Mode m_mode;
-  double m_modeDistance;
-  Time m_modeTime;
-  RandomVariable m_speed;
-  RandomVariable m_direction;
-  Rectangle m_bounds;
-};
-=======
->>>>>>> 0c586271
 
 /**
  * \brief a 2D random walk position model
