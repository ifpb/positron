--- conflicted
+++ resolved
@@ -367,7 +367,6 @@
 in use) and inband CQIs (i.e., a set of value representing the channel state for each RB). 
 
 
-<<<<<<< HEAD
 
 
 Sequence Diagrams
@@ -416,7 +415,8 @@
     on control plane only.
 
 
-=======
+
+
 Propagation Models
 ++++++++++++++++++
 
@@ -463,4 +463,3 @@
  * indoor SC <-> outdoor UE
 
 Please refer to the documentation of the Buildings module for details on the actual models used in each case.
->>>>>>> 70fe924e
