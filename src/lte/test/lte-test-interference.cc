/* -*-  Mode: C++; c-file-style: "gnu"; indent-tabs-mode:nil; -*- */
/*
 * Copyright (c) 2011 Centre Tecnologic de Telecomunicacions de Catalunya (CTTC)
 *
 * This program is free software; you can redistribute it and/or modify
 * it under the terms of the GNU General Public License version 2 as
 * published by the Free Software Foundation;
 *
 * This program is distributed in the hope that it will be useful,
 * but WITHOUT ANY WARRANTY; without even the implied warranty of
 * MERCHANTABILITY or FITNESS FOR A PARTICULAR PURPOSE.  See the
 * GNU General Public License for more details.
 *
 * You should have received a copy of the GNU General Public License
 * along with this program; if not, write to the Free Software
 * Foundation, Inc., 59 Temple Place, Suite 330, Boston, MA  02111-1307  USA
 *
 * Author: Manuel Requena <manuel.requena@cttc.es>
 *         Nicola Baldo <nbaldo@cttc.es>
 */

#include "ns3/simulator.h"
#include "ns3/log.h"
#include "ns3/string.h"
#include "ns3/double.h"
#include <ns3/enum.h>
#include "ns3/boolean.h"
#include "ns3/mobility-helper.h"
#include "ns3/lte-helper.h"
#include "ns3/ff-mac-scheduler.h"

#include "ns3/lte-enb-phy.h"
#include "ns3/lte-enb-net-device.h"

#include "ns3/lte-ue-phy.h"
#include "ns3/lte-ue-net-device.h"

#include "lte-test-interference.h"

#include "lte-test-sinr-chunk-processor.h"

NS_LOG_COMPONENT_DEFINE ("LteInterferenceTest");

namespace ns3 {


void
LteTestDlSchedulingCallback (LteInterferenceTestCase *testcase, std::string path,
                             uint32_t frameNo, uint32_t subframeNo, uint16_t rnti,
                             uint8_t mcsTb1, uint16_t sizeTb1, uint8_t mcsTb2, uint16_t sizeTb2)
{
  testcase->DlScheduling (frameNo, subframeNo, rnti, mcsTb1, sizeTb1, mcsTb2, sizeTb2);
}

void
LteTestUlSchedulingCallback (LteInterferenceTestCase *testcase, std::string path,
                             uint32_t frameNo, uint32_t subframeNo, uint16_t rnti,
                             uint8_t mcs, uint16_t sizeTb)
{
  testcase->UlScheduling (frameNo, subframeNo, rnti, mcs, sizeTb);
}


/**
 * TestSuite
 */

LteInterferenceTestSuite::LteInterferenceTestSuite ()
  : TestSuite ("lte-interference", SYSTEM)
{
  AddTestCase (new LteInterferenceTestCase ("d1=3000, d2=6000",  3000.000000, 6000.000000,  3.844681, 1.714583,  0.761558, 0.389662, 6, 4));
  AddTestCase (new LteInterferenceTestCase ("d1=50, d2=10",  50.000000, 10.000000,  0.040000, 0.040000,  0.010399, 0.010399, 0, 0));
  AddTestCase (new LteInterferenceTestCase ("d1=50, d2=20",  50.000000, 20.000000,  0.160000, 0.159998,  0.041154, 0.041153, 0, 0));
  AddTestCase (new LteInterferenceTestCase ("d1=50, d2=50",  50.000000, 50.000000,  0.999997, 0.999907,  0.239828, 0.239808, 2, 2));
  AddTestCase (new LteInterferenceTestCase ("d1=50, d2=100",  50.000000, 100.000000,  3.999955, 3.998520,  0.785259, 0.785042, 6, 6));
  AddTestCase (new LteInterferenceTestCase ("d1=50, d2=200",  50.000000, 200.000000,  15.999282, 15.976339,  1.961072, 1.959533, 14, 14));
  AddTestCase (new LteInterferenceTestCase ("d1=50, d2=500",  50.000000, 500.000000,  99.971953, 99.082845,  4.254003, 4.241793, 22, 22));
  AddTestCase (new LteInterferenceTestCase ("d1=50, d2=1000",  50.000000, 1000.000000,  399.551632, 385.718468,  6.194952, 6.144825, 28, 28));
  AddTestCase (new LteInterferenceTestCase ("d1=50, d2=10000",  50.000000, 10000.000000,  35964.181431, 8505.970614,  12.667381, 10.588084, 28, 28));
  AddTestCase (new LteInterferenceTestCase ("d1=50, d2=100000",  50.000000, 100000.000000,  327284.773828, 10774.181090,  15.853097, 10.928917, 28, 28));
  AddTestCase (new LteInterferenceTestCase ("d1=50, d2=1000000",  50.000000, 1000000.000000,  356132.574152, 10802.988445,  15.974963, 10.932767, 28, 28));
  AddTestCase (new LteInterferenceTestCase ("d1=4500, d2=12600",  4500.000000, 12600.000000,  6.654462, 1.139831,  1.139781, 0.270399, 8, 2));
  AddTestCase (new LteInterferenceTestCase ("d1=5400, d2=12600",  5400.000000, 12600.000000,  4.621154, 0.791549,  0.876368, 0.193019, 6, 0));


}

static LteInterferenceTestSuite lteLinkAdaptationWithInterferenceTestSuite;


/**
 * TestCase
 */

LteInterferenceTestCase::LteInterferenceTestCase (std::string name, double d1, double d2, double dlSinr, double ulSinr, double dlSe, double ulSe, uint16_t dlMcs, uint16_t ulMcs)
  : TestCase (name),
    m_d1 (d1),
    m_d2 (d2),
    m_dlSinrDb (10 * std::log10 (dlSinr)),
    m_ulSinrDb (10 * std::log10 (ulSinr)),
    m_dlSe (dlSe),
    m_ulSe (ulSe),
    m_dlMcs (dlMcs),
    m_ulMcs (ulMcs)
{
}

LteInterferenceTestCase::~LteInterferenceTestCase ()
{
}

void
LteInterferenceTestCase::DoRun (void)
{
  NS_LOG_INFO (this << GetName ());
  
  Config::SetDefault ("ns3::LteSpectrumPhy::CtrlErrorModelEnabled", BooleanValue (false));
  Config::SetDefault ("ns3::LteSpectrumPhy::DataErrorModelEnabled", BooleanValue (false));
  Config::SetDefault ("ns3::LteAmc::AmcModel", EnumValue (LteAmc::PiroEW2010));
  Config::SetDefault ("ns3::LteAmc::Ber", DoubleValue (0.00005));
  Ptr<LteHelper> lteHelper = CreateObject<LteHelper> ();
  lteHelper->SetAttribute ("PathlossModel", StringValue ("ns3::FriisSpectrumPropagationLossModel"));
  lteHelper->SetAttribute ("UseIdealRrc", BooleanValue (false));

  // Create Nodes: eNodeB and UE
  NodeContainer enbNodes;
  NodeContainer ueNodes1;
  NodeContainer ueNodes2;
  enbNodes.Create (2);
  ueNodes1.Create (1);
  ueNodes2.Create (1);
  NodeContainer allNodes = NodeContainer ( enbNodes, ueNodes1, ueNodes2);

  // the topology is the following:
  //         d2
  //  UE1-----------eNB2
  //   |             |
  // d1|             |d1
  //   |     d2      |
  //  eNB1----------UE2
  //
  Ptr<ListPositionAllocator> positionAlloc = CreateObject<ListPositionAllocator> ();
  positionAlloc->Add (Vector (0.0, 0.0, 0.0));   // eNB1
  positionAlloc->Add (Vector (m_d2, m_d1, 0.0)); // eNB2
  positionAlloc->Add (Vector (0.0, m_d1, 0.0));  // UE1
  positionAlloc->Add (Vector (m_d2, 0.0, 0.0));  // UE2
  MobilityHelper mobility;
  mobility.SetMobilityModel ("ns3::ConstantPositionMobilityModel");
  mobility.SetPositionAllocator (positionAlloc);
  mobility.Install (allNodes);

  // Create Devices and install them in the Nodes (eNB and UE)
  NetDeviceContainer enbDevs;
  NetDeviceContainer ueDevs1;
  NetDeviceContainer ueDevs2;
  lteHelper->SetSchedulerType ("ns3::RrFfMacScheduler");
  lteHelper->SetSchedulerAttribute ("UlCqiFilter", EnumValue (FfMacScheduler::PUSCH_UL_CQI));
  enbDevs = lteHelper->InstallEnbDevice (enbNodes);
  ueDevs1 = lteHelper->InstallUeDevice (ueNodes1);
  ueDevs2 = lteHelper->InstallUeDevice (ueNodes2);

  lteHelper->Attach (ueDevs1, enbDevs.Get (0));
  lteHelper->Attach (ueDevs2, enbDevs.Get (1));

  // Activate an EPS bearer
  enum EpsBearer::Qci q = EpsBearer::GBR_CONV_VOICE;
  EpsBearer bearer (q);
  lteHelper->ActivateDataRadioBearer (ueDevs1, bearer);
  lteHelper->ActivateDataRadioBearer (ueDevs2, bearer);

  // Use testing chunk processor in the PHY layer
  // It will be used to test that the SNR is as intended
  // we plug in two instances, one for DL and one for UL

  Ptr<LtePhy> ue1Phy = ueDevs1.Get (0)->GetObject<LteUeNetDevice> ()->GetPhy ()->GetObject<LtePhy> ();
  Ptr<LteTestSinrChunkProcessor> testDlSinr1 = Create<LteTestSinrChunkProcessor> (ue1Phy);
  ue1Phy->GetDownlinkSpectrumPhy ()->AddDataSinrChunkProcessor (testDlSinr1);

  Ptr<LtePhy> enb1phy = enbDevs.Get (0)->GetObject<LteEnbNetDevice> ()->GetPhy ()->GetObject<LtePhy> ();
  Ptr<LteTestSinrChunkProcessor> testUlSinr1 = Create<LteTestSinrChunkProcessor> (enb1phy);
  enb1phy->GetUplinkSpectrumPhy ()->AddDataSinrChunkProcessor (testUlSinr1);

  Config::Connect ("/NodeList/0/DeviceList/0/LteEnbMac/DlScheduling",
                   MakeBoundCallback (&LteTestDlSchedulingCallback, this));

  Config::Connect ("/NodeList/0/DeviceList/0/LteEnbMac/UlScheduling",
                   MakeBoundCallback (&LteTestUlSchedulingCallback, this));


  // same as above for eNB2 and UE2

  Ptr<LtePhy> ue2Phy = ueDevs2.Get (0)->GetObject<LteUeNetDevice> ()->GetPhy ()->GetObject<LtePhy> ();
  Ptr<LteTestSinrChunkProcessor> testDlSinr2 = Create<LteTestSinrChunkProcessor> (ue2Phy);
  ue2Phy->GetDownlinkSpectrumPhy ()->AddDataSinrChunkProcessor (testDlSinr2);

  Ptr<LtePhy> enb2phy = enbDevs.Get (1)->GetObject<LteEnbNetDevice> ()->GetPhy ()->GetObject<LtePhy> ();
  Ptr<LteTestSinrChunkProcessor> testUlSinr2 = Create<LteTestSinrChunkProcessor> (enb2phy);
  enb1phy->GetUplinkSpectrumPhy ()->AddDataSinrChunkProcessor (testUlSinr2);

  Config::Connect ("/NodeList/1/DeviceList/0/LteEnbMac/DlScheduling",
                   MakeBoundCallback (&LteTestDlSchedulingCallback, this));

  Config::Connect ("/NodeList/1/DeviceList/0/LteEnbMac/UlScheduling",
                   MakeBoundCallback (&LteTestUlSchedulingCallback, this));

// need to allow for RRC connection establishment + SRS
  Simulator::Stop (Seconds (0.100));
  Simulator::Run ();
<<<<<<< HEAD

  if (m_dlMcs > 0)
    {
      double dlSinr1Db = 10.0 * log10 (testDlSinr1->GetSinr ()->operator[] (0));
      NS_TEST_ASSERT_MSG_EQ_TOL (dlSinr1Db, m_dlSinrDb, 0.01, "Wrong SINR in DL! (eNB1 --> UE1)");

      double dlSinr2Db = 10.0 * log10 (testDlSinr2->GetSinr ()->operator[] (0));
      NS_TEST_ASSERT_MSG_EQ_TOL (dlSinr2Db, m_dlSinrDb, 0.01, "Wrong SINR in DL! (eNB2 --> UE2)");
    }
  if (m_ulMcs > 0)
    {
      double ulSinr1Db = 10.0 * log10 (testUlSinr1->GetSinr ()->operator[] (0));
      NS_TEST_ASSERT_MSG_EQ_TOL (ulSinr1Db, m_ulSinrDb, 0.01, "Wrong SINR in UL!  (UE1 --> eNB1)");
      
      double ulSinr2Db = 10.0 * log10 (testUlSinr2->GetSinr ()->operator[] (0));
      NS_TEST_ASSERT_MSG_EQ_TOL (ulSinr2Db, m_ulSinrDb, 0.01, "Wrong SINR in UL!  (UE2 --> eNB2)");
    }
=======
  

  double dlSinr1Db = 10.0 * std::log10 (testDlSinr1->GetSinr ()->operator[] (0));
  NS_TEST_ASSERT_MSG_EQ_TOL (dlSinr1Db, m_dlSinrDb, 0.01, "Wrong SINR in DL! (eNB1 --> UE1)");

  double ulSinr1Db = 10.0 * std::log10 (testUlSinr1->GetSinr ()->operator[] (0));
  NS_TEST_ASSERT_MSG_EQ_TOL (ulSinr1Db, m_ulSinrDb, 0.01, "Wrong SINR in UL!  (UE1 --> eNB1)");

  double dlSinr2Db = 10.0 * std::log10 (testDlSinr2->GetSinr ()->operator[] (0));
  NS_TEST_ASSERT_MSG_EQ_TOL (dlSinr2Db, m_dlSinrDb, 0.01, "Wrong SINR in DL! (eNB2 --> UE2)");
  
  double ulSinr2Db = 10.0 * std::log10 (testUlSinr2->GetSinr ()->operator[] (0));
  NS_TEST_ASSERT_MSG_EQ_TOL (ulSinr2Db, m_ulSinrDb, 0.01, "Wrong SINR in UL!  (UE2 --> eNB2)");
>>>>>>> 80ca7c14

  Simulator::Destroy ();

}


void
LteInterferenceTestCase::DlScheduling (uint32_t frameNo, uint32_t subframeNo, uint16_t rnti,
                                       uint8_t mcsTb1, uint16_t sizeTb1, uint8_t mcsTb2, uint16_t sizeTb2)
{
  // need to allow for RRC connection establishment + CQI feedback reception
  if (Simulator::Now () > MilliSeconds (35))
    {
      NS_TEST_ASSERT_MSG_EQ ((uint32_t)mcsTb1, (uint32_t)m_dlMcs, "Wrong DL MCS ");
    }
}

void
LteInterferenceTestCase::UlScheduling (uint32_t frameNo, uint32_t subframeNo, uint16_t rnti,
                                       uint8_t mcs, uint16_t sizeTb)
{
  // need to allow for RRC connection establishment + SRS transmission
  if (Simulator::Now () > MilliSeconds (50))
    {
      NS_TEST_ASSERT_MSG_EQ ((uint32_t)mcs, (uint32_t)m_ulMcs, "Wrong UL MCS");
    }
}

} // namespace ns3
<|MERGE_RESOLUTION|>--- conflicted
+++ resolved
@@ -206,39 +206,23 @@
 // need to allow for RRC connection establishment + SRS
   Simulator::Stop (Seconds (0.100));
   Simulator::Run ();
-<<<<<<< HEAD
 
   if (m_dlMcs > 0)
     {
-      double dlSinr1Db = 10.0 * log10 (testDlSinr1->GetSinr ()->operator[] (0));
+      double dlSinr1Db = 10.0 * std::log10 (testDlSinr1->GetSinr ()->operator[] (0));
       NS_TEST_ASSERT_MSG_EQ_TOL (dlSinr1Db, m_dlSinrDb, 0.01, "Wrong SINR in DL! (eNB1 --> UE1)");
 
-      double dlSinr2Db = 10.0 * log10 (testDlSinr2->GetSinr ()->operator[] (0));
+      double dlSinr2Db = 10.0 * std::log10 (testDlSinr2->GetSinr ()->operator[] (0));
       NS_TEST_ASSERT_MSG_EQ_TOL (dlSinr2Db, m_dlSinrDb, 0.01, "Wrong SINR in DL! (eNB2 --> UE2)");
     }
   if (m_ulMcs > 0)
     {
-      double ulSinr1Db = 10.0 * log10 (testUlSinr1->GetSinr ()->operator[] (0));
+      double ulSinr1Db = 10.0 * std::log10 (testUlSinr1->GetSinr ()->operator[] (0));
       NS_TEST_ASSERT_MSG_EQ_TOL (ulSinr1Db, m_ulSinrDb, 0.01, "Wrong SINR in UL!  (UE1 --> eNB1)");
       
-      double ulSinr2Db = 10.0 * log10 (testUlSinr2->GetSinr ()->operator[] (0));
+      double ulSinr2Db = 10.0 * std::log10 (testUlSinr2->GetSinr ()->operator[] (0));
       NS_TEST_ASSERT_MSG_EQ_TOL (ulSinr2Db, m_ulSinrDb, 0.01, "Wrong SINR in UL!  (UE2 --> eNB2)");
     }
-=======
-  
-
-  double dlSinr1Db = 10.0 * std::log10 (testDlSinr1->GetSinr ()->operator[] (0));
-  NS_TEST_ASSERT_MSG_EQ_TOL (dlSinr1Db, m_dlSinrDb, 0.01, "Wrong SINR in DL! (eNB1 --> UE1)");
-
-  double ulSinr1Db = 10.0 * std::log10 (testUlSinr1->GetSinr ()->operator[] (0));
-  NS_TEST_ASSERT_MSG_EQ_TOL (ulSinr1Db, m_ulSinrDb, 0.01, "Wrong SINR in UL!  (UE1 --> eNB1)");
-
-  double dlSinr2Db = 10.0 * std::log10 (testDlSinr2->GetSinr ()->operator[] (0));
-  NS_TEST_ASSERT_MSG_EQ_TOL (dlSinr2Db, m_dlSinrDb, 0.01, "Wrong SINR in DL! (eNB2 --> UE2)");
-  
-  double ulSinr2Db = 10.0 * std::log10 (testUlSinr2->GetSinr ()->operator[] (0));
-  NS_TEST_ASSERT_MSG_EQ_TOL (ulSinr2Db, m_ulSinrDb, 0.01, "Wrong SINR in UL!  (UE2 --> eNB2)");
->>>>>>> 80ca7c14
 
   Simulator::Destroy ();
 
